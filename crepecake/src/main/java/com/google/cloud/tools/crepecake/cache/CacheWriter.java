--- conflicted
+++ resolved
@@ -77,19 +77,11 @@
       compressorStream.close();
       BlobDescriptor compressedBlobDescriptor = compressedDigestOutputStream.toBlobDescriptor();
 
-<<<<<<< HEAD
       // Renames the temporary layer file to the correct filename. If the file already exists, we
       // skip renaming and use the existing file. This happens if a new layer happens to have the
       // same content as a previously-cached layer.
       Path layerFile = getLayerFile(compressedBlobDescriptor.getDigest());
       if (!Files.exists(layerFile)) {
-=======
-      // Renames the temporary layer file to the correct filename.
-      Path layerFile =
-          CacheFiles.getLayerFile(cache.getCacheDirectory(), compressedBlobDescriptor.getDigest());
-      // TODO: Should probably check for existence of target file and whether or not it's the same.
-      try {
->>>>>>> 7aa56fa5
         Files.move(tempLayerFile, layerFile);
       }
 
