/*
 * Copyright 2018 Google Inc.
 *
 * Licensed under the Apache License, Version 2.0 (the "License"); you may not
 * use this file except in compliance with the License. You may obtain a copy of
 * the License at
 *
 *      http://www.apache.org/licenses/LICENSE-2.0
 *
 * Unless required by applicable law or agreed to in writing, software
 * distributed under the License is distributed on an "AS IS" BASIS, WITHOUT
 * WARRANTIES OR CONDITIONS OF ANY KIND, either express or implied. See the
 * License for the specific language governing permissions and limitations under
 * the License.
 */

package com.google.cloud.tools.crepecake.registry;

import com.google.api.client.http.GenericUrl;
import com.google.api.client.http.HttpResponseException;
import com.google.api.client.http.HttpStatusCodes;
import com.google.cloud.tools.crepecake.blob.Blob;
import com.google.cloud.tools.crepecake.blob.BlobDescriptor;
import com.google.cloud.tools.crepecake.http.Authorization;
import com.google.cloud.tools.crepecake.http.Connection;
import com.google.cloud.tools.crepecake.http.Request;
import com.google.cloud.tools.crepecake.http.Response;
import com.google.cloud.tools.crepecake.image.DescriptorDigest;
import com.google.cloud.tools.crepecake.image.json.ManifestTemplate;
import com.google.cloud.tools.crepecake.image.json.V21ManifestTemplate;
import com.google.cloud.tools.crepecake.image.json.V22ManifestTemplate;
import com.google.cloud.tools.crepecake.json.JsonTemplateMapper;
import com.google.cloud.tools.crepecake.registry.json.ErrorEntryTemplate;
import com.google.cloud.tools.crepecake.registry.json.ErrorResponseTemplate;
import java.io.IOException;
import java.io.OutputStream;
import java.net.URL;
import javax.annotation.Nullable;
import javax.net.ssl.SSLPeerUnverifiedException;
import org.apache.http.NoHttpResponseException;

/** Interfaces with a registry. */
public class RegistryClient {

  private static final String PROTOCOL = "https";

  @Nullable private final Authorization authorization;
  private final RegistryEndpointProperties registryEndpointProperties;

  public RegistryClient(@Nullable Authorization authorization, String serverUrl, String imageName) {
    this.authorization = authorization;
    this.registryEndpointProperties = new RegistryEndpointProperties(serverUrl, imageName);
  }

  /** Gets the {@link RegistryAuthenticator} to authenticate pulls from the registry. */
  public RegistryAuthenticator getRegistryAuthenticator()
      throws IOException, RegistryException, RegistryAuthenticationFailedException {
    // Gets the WWW-Authenticate header (eg. 'WWW-Authenticate: Bearer realm="https://gcr.io/v2/token",service="gcr.io"')
    AuthenticationMethodRetriever authenticationMethodRetriever =
        new AuthenticationMethodRetriever(registryEndpointProperties);

    try {
      callRegistryEndpoint(authenticationMethodRetriever);
      throw new RegistryErrorExceptionBuilder(authenticationMethodRetriever.getActionDescription())
          .addReason("Did not receive '401 Unauthorized' response")
          .build();

    } catch (RegistryUnauthorizedException ex) {
      HttpResponseException httpResponseException = ex.getHttpResponseException();

      // Only valid for status code of '401 Unauthorized'.
      if (httpResponseException.getStatusCode() != HttpStatusCodes.STATUS_CODE_UNAUTHORIZED) {
        throw httpResponseException;
      }

      // Checks if the 'WWW-Authenticate' header is present.
      String authenticationMethod = httpResponseException.getHeaders().getAuthenticate();
      if (authenticationMethod == null) {
        throw new RegistryErrorExceptionBuilder(
                authenticationMethodRetriever.getActionDescription(), httpResponseException)
            .addReason("'WWW-Authenticate' header not found")
            .build();
      }

      // Parses the header to retrieve the components.
      return RegistryAuthenticator.fromAuthenticationMethod(
          authenticationMethod, registryEndpointProperties.getImageName());
    }
  }

  /**
   * Pulls the image manifest for a specific tag.
   *
   * @param imageTag the tag to pull on
   * @param manifestTemplateClass the specific version of manifest template to pull, or {@link
   *     ManifestTemplate} to pull either {@link V22ManifestTemplate} or {@link V21ManifestTemplate}
   */
  public <T extends ManifestTemplate> T pullManifest(
      String imageTag, Class<T> manifestTemplateClass) throws IOException, RegistryException {
    ManifestPuller<T> manifestPuller =
        new ManifestPuller<>(registryEndpointProperties, imageTag, manifestTemplateClass);
    return callRegistryEndpoint(manifestPuller);
  }

  public ManifestTemplate pullManifest(String imageTag) throws IOException, RegistryException {
    return pullManifest(imageTag, ManifestTemplate.class);
  }

  /** Pushes the image manifest for a specific tag. */
  public void pushManifest(V22ManifestTemplate manifestTemplate, String imageTag)
      throws IOException, RegistryException {
    ManifestPusher manifestPusher =
        new ManifestPusher(registryEndpointProperties, manifestTemplate, imageTag);
    callRegistryEndpoint(manifestPusher);
  }

  /**
   * @return the BLOB's {@link BlobDescriptor} if the BLOB exists on the registry, or {@code null}
   *     if it doesn't
   */
  public BlobDescriptor checkBlob(DescriptorDigest blobDigest)
      throws IOException, RegistryException {
    BlobChecker blobChecker = new BlobChecker(registryEndpointProperties, blobDigest);
    return callRegistryEndpoint(blobChecker);
  }

  /**
   * Downloads the BLOB to a file.
   *
   * @param blobDigest the digest of the BLOB to download
   * @param destOutputStream the {@link OutputStream} to write the BLOB to
   * @return a {@link Blob} backed by the file at {@code destPath}. The file at {@code destPath}
   *     must exist for {@link Blob} to be valid.
   */
  public Void pullBlob(DescriptorDigest blobDigest, OutputStream destOutputStream)
      throws RegistryException, IOException {
    BlobPuller blobPuller =
        new BlobPuller(registryEndpointProperties, blobDigest, destOutputStream);
    return callRegistryEndpoint(blobPuller);
  }

  // TODO: Add mount with 'from' parameter
  /**
   * Pushes the BLOB, or skips if the BLOB already exists on the registry.
   *
   * @param blobDigest the digest of the BLOB, used for existence-check
   * @param blob the BLOB to push
   * @return {@code true} if the BLOB already exists on the registry and pushing was skipped; false
   *     if the BLOB was pushed
   */
  public boolean pushBlob(DescriptorDigest blobDigest, Blob blob)
      throws IOException, RegistryException {
    BlobPusher blobPusher = new BlobPusher(registryEndpointProperties, blobDigest, blob);

    // POST /v2/<name>/blobs/uploads/?mount={blob.digest}
    String locationString = callRegistryEndpoint(blobPusher.initializer());
    if (locationString == null) {
      return true;
    }
    URL location = new URL(locationString);

    // PATCH <Location> with BLOB
    location = new URL(callRegistryEndpoint(blobPusher.writer(location)));

    // PUT <Location>?digest={blob.digest}
    callRegistryEndpoint(blobPusher.committer(location));

    return false;
  }

  private String getApiRouteBase() {
    return PROTOCOL + "://" + registryEndpointProperties.getServerUrl() + "/v2/";
  }

  /**
   * Calls the registry endpoint.
   *
   * @param registryEndpointProvider the {@link RegistryEndpointProvider} to the endpoint
   */
  private <T> T callRegistryEndpoint(RegistryEndpointProvider<T> registryEndpointProvider)
      throws IOException, RegistryException {
    return callRegistryEndpoint(null, registryEndpointProvider);
  }

  /**
   * Calls the registry endpoint with an override URL.
   *
   * @param url the endpoint URL to call, or {@code null} to use default from {@code
   *     registryEndpointProvider}
   * @param registryEndpointProvider the {@link RegistryEndpointProvider} to the endpoint
   */
  private <T> T callRegistryEndpoint(
      @Nullable URL url, RegistryEndpointProvider<T> registryEndpointProvider)
      throws IOException, RegistryException {
    if (url == null) {
      url = registryEndpointProvider.getApiRoute(getApiRouteBase());
    }

    try (Connection connection = new Connection(url)) {
      Request request =
          Request.builder()
              .setAuthorization(authorization)
              .setAccept(registryEndpointProvider.getAccept())
              .setBody(registryEndpointProvider.getContent())
              .build();
      Response response = connection.send(registryEndpointProvider.getHttpMethod(), request);

      return registryEndpointProvider.handleResponse(response);

    } catch (HttpResponseException ex) {
      // First, see if the endpoint provider handles an exception as an expected response.
      try {
        return registryEndpointProvider.handleHttpResponseException(ex);

      } catch (HttpResponseException httpResponseException) {
<<<<<<< HEAD
        if (ex.getStatusCode() == HttpStatusCodes.STATUS_CODE_BAD_REQUEST
            || ex.getStatusCode() == HttpStatusCodes.STATUS_CODE_NOT_FOUND
            || ex.getStatusCode() == HttpStatusCodes.STATUS_CODE_METHOD_NOT_ALLOWED) {
=======
        if (httpResponseException.getStatusCode() == HttpStatusCodes.STATUS_CODE_BAD_REQUEST
            || httpResponseException.getStatusCode() == HttpStatusCodes.STATUS_CODE_NOT_FOUND
            || httpResponseException.getStatusCode()
                == HttpStatusCodes.STATUS_CODE_METHOD_NOT_ALLOWED) {
>>>>>>> 27dafdc4
          // The name or reference was invalid.
          ErrorResponseTemplate errorResponse =
              JsonTemplateMapper.readJson(
                  httpResponseException.getContent(), ErrorResponseTemplate.class);
          RegistryErrorExceptionBuilder registryErrorExceptionBuilder =
              new RegistryErrorExceptionBuilder(
                  registryEndpointProvider.getActionDescription(), httpResponseException);
          for (ErrorEntryTemplate errorEntry : errorResponse.getErrors()) {
            registryErrorExceptionBuilder.addReason(errorEntry);
          }

          throw registryErrorExceptionBuilder.build();

<<<<<<< HEAD
        } else if (ex.getStatusCode() == HttpStatusCodes.STATUS_CODE_UNAUTHORIZED
            || ex.getStatusCode() == HttpStatusCodes.STATUS_CODE_FORBIDDEN) {
          throw new RegistryUnauthorizedException(httpResponseException);

        } else if (ex.getStatusCode() == HttpStatusCodes.STATUS_CODE_TEMPORARY_REDIRECT) {
=======
        } else if (httpResponseException.getStatusCode() == HttpStatusCodes.STATUS_CODE_UNAUTHORIZED
            || httpResponseException.getStatusCode() == HttpStatusCodes.STATUS_CODE_FORBIDDEN) {
          throw new RegistryUnauthorizedException(httpResponseException);

        } else if (httpResponseException.getStatusCode()
            == HttpStatusCodes.STATUS_CODE_TEMPORARY_REDIRECT) {
>>>>>>> 27dafdc4
          return callRegistryEndpoint(
              new URL(httpResponseException.getHeaders().getLocation()), registryEndpointProvider);

        } else {
          // Unknown
          throw httpResponseException;
        }
      }
      
    } catch (NoHttpResponseException ex) {
      throw new RegistryNoResponseException(ex);

    } catch (SSLPeerUnverifiedException ex) {
      // Fall-back to HTTP
      GenericUrl httpUrl = new GenericUrl(url);
      httpUrl.setScheme("http");
      return callRegistryEndpoint(httpUrl.toURL(), registryEndpointProvider);
    }
  }
}<|MERGE_RESOLUTION|>--- conflicted
+++ resolved
@@ -213,16 +213,10 @@
         return registryEndpointProvider.handleHttpResponseException(ex);
 
       } catch (HttpResponseException httpResponseException) {
-<<<<<<< HEAD
-        if (ex.getStatusCode() == HttpStatusCodes.STATUS_CODE_BAD_REQUEST
-            || ex.getStatusCode() == HttpStatusCodes.STATUS_CODE_NOT_FOUND
-            || ex.getStatusCode() == HttpStatusCodes.STATUS_CODE_METHOD_NOT_ALLOWED) {
-=======
         if (httpResponseException.getStatusCode() == HttpStatusCodes.STATUS_CODE_BAD_REQUEST
             || httpResponseException.getStatusCode() == HttpStatusCodes.STATUS_CODE_NOT_FOUND
             || httpResponseException.getStatusCode()
                 == HttpStatusCodes.STATUS_CODE_METHOD_NOT_ALLOWED) {
->>>>>>> 27dafdc4
           // The name or reference was invalid.
           ErrorResponseTemplate errorResponse =
               JsonTemplateMapper.readJson(
@@ -236,20 +230,12 @@
 
           throw registryErrorExceptionBuilder.build();
 
-<<<<<<< HEAD
-        } else if (ex.getStatusCode() == HttpStatusCodes.STATUS_CODE_UNAUTHORIZED
-            || ex.getStatusCode() == HttpStatusCodes.STATUS_CODE_FORBIDDEN) {
-          throw new RegistryUnauthorizedException(httpResponseException);
-
-        } else if (ex.getStatusCode() == HttpStatusCodes.STATUS_CODE_TEMPORARY_REDIRECT) {
-=======
         } else if (httpResponseException.getStatusCode() == HttpStatusCodes.STATUS_CODE_UNAUTHORIZED
             || httpResponseException.getStatusCode() == HttpStatusCodes.STATUS_CODE_FORBIDDEN) {
           throw new RegistryUnauthorizedException(httpResponseException);
 
         } else if (httpResponseException.getStatusCode()
             == HttpStatusCodes.STATUS_CODE_TEMPORARY_REDIRECT) {
->>>>>>> 27dafdc4
           return callRegistryEndpoint(
               new URL(httpResponseException.getHeaders().getLocation()), registryEndpointProvider);
 
@@ -258,7 +244,7 @@
           throw httpResponseException;
         }
       }
-      
+
     } catch (NoHttpResponseException ex) {
       throw new RegistryNoResponseException(ex);
 
