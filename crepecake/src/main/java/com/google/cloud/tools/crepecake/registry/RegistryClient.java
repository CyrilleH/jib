/*
 * Copyright 2018 Google Inc.
 *
 * Licensed under the Apache License, Version 2.0 (the "License"); you may not
 * use this file except in compliance with the License. You may obtain a copy of
 * the License at
 *
 *      http://www.apache.org/licenses/LICENSE-2.0
 *
 * Unless required by applicable law or agreed to in writing, software
 * distributed under the License is distributed on an "AS IS" BASIS, WITHOUT
 * WARRANTIES OR CONDITIONS OF ANY KIND, either express or implied. See the
 * License for the specific language governing permissions and limitations under
 * the License.
 */

package com.google.cloud.tools.crepecake.registry;

import com.google.api.client.http.HttpResponseException;
import com.google.api.client.http.HttpStatusCodes;
import com.google.cloud.tools.crepecake.blob.Blob;
import com.google.cloud.tools.crepecake.http.Authorization;
import com.google.cloud.tools.crepecake.http.Connection;
import com.google.cloud.tools.crepecake.http.Request;
import com.google.cloud.tools.crepecake.http.Response;
import com.google.cloud.tools.crepecake.image.DescriptorDigest;
import com.google.cloud.tools.crepecake.image.json.ManifestTemplate;
import com.google.cloud.tools.crepecake.image.json.V21ManifestTemplate;
import com.google.cloud.tools.crepecake.image.json.V22ManifestTemplate;
import com.google.cloud.tools.crepecake.json.JsonTemplateMapper;
import com.google.cloud.tools.crepecake.registry.json.ErrorEntryTemplate;
import com.google.cloud.tools.crepecake.registry.json.ErrorResponseTemplate;
import java.io.IOException;
import java.net.URL;
import java.nio.file.Path;
import javax.annotation.Nullable;
import org.apache.http.NoHttpResponseException;

/** Interfaces with a registry. */
public class RegistryClient {

  // TODO: This should be configurable.
  private static final String PROTOCOL = "http";

  @Nullable private final Authorization authorization;
  private final RegistryEndpointProperties registryEndpointProperties;

  public RegistryClient(@Nullable Authorization authorization, String serverUrl, String imageName) {
    this.authorization = authorization;
    this.registryEndpointProperties = new RegistryEndpointProperties(serverUrl, imageName);
  }

<<<<<<< HEAD
  /**
   * Pulls the image manifest for a specific tag.
   *
   * @param imageTag the tag to pull on
   * @param manifestTemplateClass the specific version of manifest template to pull, or {@link
   *     ManifestTemplate} to pull either {@link V22ManifestTemplate} or {@link V21ManifestTemplate}
   */
  public <T extends ManifestTemplate> T pullManifest(
      String imageTag, Class<T> manifestTemplateClass) throws IOException, RegistryException {
    ManifestPuller<T> manifestPuller = new ManifestPuller<>(imageTag, manifestTemplateClass);
=======
  /** Pulls the image manifest for a specific tag. */
  public ManifestTemplate pullManifest(String imageTag) throws IOException, RegistryException {
    ManifestPuller manifestPuller = new ManifestPuller(registryEndpointProperties, imageTag);
>>>>>>> 34cf853d
    return callRegistryEndpoint(null, manifestPuller);
  }

  public ManifestTemplate pullManifest(String imageTag) throws IOException, RegistryException {
    return pullManifest(imageTag, ManifestTemplate.class);
  }

  /** Pushes the image manifest for a specific tag. */
  public void pushManifest(V22ManifestTemplate manifestTemplate, String imageTag)
      throws IOException, RegistryException {
    ManifestPusher manifestPusher =
        new ManifestPusher(registryEndpointProperties, manifestTemplate, imageTag);
    callRegistryEndpoint(null, manifestPusher);
  }

  /**
   * Downloads the BLOB to a file.
   *
   * @param blobDigest the digest of the BLOB to download
   * @param destPath the path of the file to write to
   * @return a {@link Blob} backed by the file at {@code destPath}. The file at {@code destPath}
   *     must exist for {@link Blob} to be valid.
   */
  public Blob pullBlob(DescriptorDigest blobDigest, Path destPath)
      throws RegistryException, IOException {
    BlobPuller blobPuller = new BlobPuller(registryEndpointProperties, blobDigest, destPath);
    return callRegistryEndpoint(null, blobPuller);
  }

  // TODO: Add mount with 'from' parameter
  /**
   * Pushes the BLOB, or skips if the BLOB already exists on the registry.
   *
   * @param blobDigest the digest of the BLOB, used for existence-check
   * @param blob the BLOB to push
   * @return {@code true} if the BLOB already exists on the registry and pushing was skipped; false
   *     if the BLOB was pushed
   */
  public boolean pushBlob(DescriptorDigest blobDigest, Blob blob)
      throws IOException, RegistryException {
    BlobPusher blobPusher = new BlobPusher(blobDigest, blob);

    // POST /v2/<name>/blobs/uploads/?mount={blob.digest}
    String locationString = callRegistryEndpoint(null, blobPusher.initializer());
    if (locationString == null) {
      return true;
    }
    URL location = new URL(locationString);

    // PATCH <Location> with BLOB
    location = new URL(callRegistryEndpoint(location, blobPusher.writer()));

    // PUT <Location>?digest={blob.digest}
    callRegistryEndpoint(blobPusher.getCommitUrl(location), blobPusher.committer());

    return false;
  }

  private String getApiRouteBase() {
    return PROTOCOL
        + "://"
        + registryEndpointProperties.getServerUrl()
        + "/v2/"
        + registryEndpointProperties.getImageName();
  }

  /**
   * Calls the registry endpoint.
   *
   * @param url the endpoint URL to call, or {@code null} to use default from {@code
   *     registryEndpointProvider}
   * @param registryEndpointProvider the {@link RegistryEndpointProvider} to the endpoint
   */
  private <T> T callRegistryEndpoint(
      @Nullable URL url, RegistryEndpointProvider<T> registryEndpointProvider)
      throws IOException, RegistryException {
    if (url == null) {
      url = registryEndpointProvider.getApiRoute(getApiRouteBase());
    }

    try (Connection connection = new Connection(url)) {
      Request.Builder builder = Request.builder();
      if (authorization != null) {
        builder.setAuthorization(authorization);
      }
      registryEndpointProvider.buildRequest(builder);
      Response response =
          connection.send(registryEndpointProvider.getHttpMethod(), builder.build());

      return registryEndpointProvider.handleResponse(response);

    } catch (HttpResponseException ex) {
      switch (ex.getStatusCode()) {
        case HttpStatusCodes.STATUS_CODE_BAD_REQUEST:
        case HttpStatusCodes.STATUS_CODE_NOT_FOUND:
        case HttpStatusCodes.STATUS_CODE_METHOD_NOT_ALLOWED:
          // The name or reference was invalid.
          ErrorResponseTemplate errorResponse =
              JsonTemplateMapper.readJson(ex.getContent(), ErrorResponseTemplate.class);
          RegistryErrorExceptionBuilder registryErrorExceptionBuilder =
              new RegistryErrorExceptionBuilder(
                  registryEndpointProvider.getActionDescription(), ex);
          for (ErrorEntryTemplate errorEntry : errorResponse.getErrors()) {
            registryErrorExceptionBuilder.addReason(errorEntry);
          }

          throw registryErrorExceptionBuilder.build();

        case HttpStatusCodes.STATUS_CODE_UNAUTHORIZED:
        case HttpStatusCodes.STATUS_CODE_FORBIDDEN:
          throw new RegistryUnauthorizedException(ex);

        case HttpStatusCodes.STATUS_CODE_TEMPORARY_REDIRECT: // Temporary Redirect
          return callRegistryEndpoint(
              new URL(ex.getHeaders().getLocation()), registryEndpointProvider);

        default: // Unknown
          throw ex;
      }

    } catch (NoHttpResponseException ex) {
      throw new RegistryNoResponseException(ex);
    }
  }
}<|MERGE_RESOLUTION|>--- conflicted
+++ resolved
@@ -50,7 +50,6 @@
     this.registryEndpointProperties = new RegistryEndpointProperties(serverUrl, imageName);
   }
 
-<<<<<<< HEAD
   /**
    * Pulls the image manifest for a specific tag.
    *
@@ -60,12 +59,8 @@
    */
   public <T extends ManifestTemplate> T pullManifest(
       String imageTag, Class<T> manifestTemplateClass) throws IOException, RegistryException {
-    ManifestPuller<T> manifestPuller = new ManifestPuller<>(imageTag, manifestTemplateClass);
-=======
-  /** Pulls the image manifest for a specific tag. */
-  public ManifestTemplate pullManifest(String imageTag) throws IOException, RegistryException {
-    ManifestPuller manifestPuller = new ManifestPuller(registryEndpointProperties, imageTag);
->>>>>>> 34cf853d
+    ManifestPuller<T> manifestPuller =
+        new ManifestPuller<>(registryEndpointProperties, imageTag, manifestTemplateClass);
     return callRegistryEndpoint(null, manifestPuller);
   }
 
