/*
 * Copyright 2018 Google Inc.
 *
 * Licensed under the Apache License, Version 2.0 (the "License"); you may not
 * use this file except in compliance with the License. You may obtain a copy of
 * the License at
 *
 *      http://www.apache.org/licenses/LICENSE-2.0
 *
 * Unless required by applicable law or agreed to in writing, software
 * distributed under the License is distributed on an "AS IS" BASIS, WITHOUT
 * WARRANTIES OR CONDITIONS OF ANY KIND, either express or implied. See the
 * License for the specific language governing permissions and limitations under
 * the License.
 */

package com.google.cloud.tools.crepecake.builder;

import com.google.cloud.tools.crepecake.cache.Cache;
import com.google.cloud.tools.crepecake.cache.CacheChecker;
import com.google.cloud.tools.crepecake.cache.CacheMetadataCorruptedException;
import com.google.cloud.tools.crepecake.cache.CacheWriter;
import com.google.cloud.tools.crepecake.cache.CachedLayer;
import com.google.cloud.tools.crepecake.cache.CachedLayerType;
import com.google.cloud.tools.crepecake.image.DuplicateLayerException;
import com.google.cloud.tools.crepecake.image.ImageLayers;
import com.google.cloud.tools.crepecake.image.LayerBuilder;
import com.google.cloud.tools.crepecake.image.LayerPropertyNotFoundException;
import java.io.IOException;
import java.nio.file.Path;
import java.util.Set;
import java.util.concurrent.Callable;

// TODO: Add unit test.
/** Builds and caches application layers. */
class BuildAndCacheApplicationLayersStep implements Callable<ImageLayers<CachedLayer>> {

  private final SourceFilesConfiguration sourceFilesConfiguration;
  private final Cache cache;

  BuildAndCacheApplicationLayersStep(
      SourceFilesConfiguration sourceFilesConfiguration, Cache cache) {
    this.sourceFilesConfiguration = sourceFilesConfiguration;
    this.cache = cache;
  }

  @Override
<<<<<<< HEAD
  public ImageLayers<CachedLayer> run(Void input)
      throws IOException, LayerPropertyNotFoundException, DuplicateLayerException,
          CacheMetadataCorruptedException {
=======
  public ImageLayers<CachedLayer> call()
      throws IOException, LayerPropertyNotFoundException, DuplicateLayerException {
>>>>>>> 209c6bc7
    // TODO: Check if needs rebuilding.
    CachedLayer dependenciesLayer =
        buildAndCacheLayer(
            CachedLayerType.DEPENDENCIES,
            sourceFilesConfiguration.getDependenciesFiles(),
            sourceFilesConfiguration.getDependenciesExtractionPath());
    CachedLayer resourcesLayer =
        buildAndCacheLayer(
            CachedLayerType.RESOURCES,
            sourceFilesConfiguration.getResourcesFiles(),
            sourceFilesConfiguration.getResourcesExtractionPath());
    CachedLayer classesLayer =
        buildAndCacheLayer(
            CachedLayerType.CLASSES,
            sourceFilesConfiguration.getClassesFiles(),
            sourceFilesConfiguration.getClassesExtractionPath());

    return new ImageLayers<CachedLayer>()
        .add(dependenciesLayer)
        .add(resourcesLayer)
        .add(classesLayer);
  }

  private CachedLayer buildAndCacheLayer(
      CachedLayerType layerType, Set<Path> sourceFiles, Path extractionPath)
      throws IOException, LayerPropertyNotFoundException, DuplicateLayerException,
          CacheMetadataCorruptedException {
    // Don't build the layer if it exists already.
    CachedLayer cachedLayer = new CacheChecker(cache).getUpToDateLayerBySourceFiles(sourceFiles);
    if (cachedLayer != null) {
      return cachedLayer;
    }

    LayerBuilder layerBuilder = new LayerBuilder(sourceFiles, extractionPath);

    return new CacheWriter(cache).writeLayer(layerBuilder, layerType);
  }
}<|MERGE_RESOLUTION|>--- conflicted
+++ resolved
@@ -45,14 +45,9 @@
   }
 
   @Override
-<<<<<<< HEAD
-  public ImageLayers<CachedLayer> run(Void input)
+  public ImageLayers<CachedLayer> call()
       throws IOException, LayerPropertyNotFoundException, DuplicateLayerException,
           CacheMetadataCorruptedException {
-=======
-  public ImageLayers<CachedLayer> call()
-      throws IOException, LayerPropertyNotFoundException, DuplicateLayerException {
->>>>>>> 209c6bc7
     // TODO: Check if needs rebuilding.
     CachedLayer dependenciesLayer =
         buildAndCacheLayer(
