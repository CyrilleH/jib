--- conflicted
+++ resolved
@@ -21,18 +21,12 @@
 import com.google.cloud.tools.crepecake.blob.Blobs;
 import com.google.cloud.tools.crepecake.hash.CountingDigestOutputStream;
 import com.google.cloud.tools.crepecake.image.DescriptorDigest;
-import com.google.cloud.tools.crepecake.image.DigestOnlyLayer;
-import com.google.cloud.tools.crepecake.image.ReferenceLayer;
 import com.google.cloud.tools.crepecake.image.UnwrittenLayer;
 import com.google.common.io.CharStreams;
+import com.google.common.io.CountingOutputStream;
 import com.google.common.io.Resources;
-<<<<<<< HEAD
-=======
 import java.io.ByteArrayInputStream;
 import java.io.ByteArrayOutputStream;
-import java.io.File;
-import java.io.FileInputStream;
->>>>>>> 384451f7
 import java.io.IOException;
 import java.io.InputStreamReader;
 import java.net.URISyntaxException;
@@ -55,7 +49,7 @@
 
   private Cache testCache;
 
-  private File resourceBlob;
+  private Path resourceBlob;
 
   private static class ExpectedLayer {
 
@@ -76,7 +70,7 @@
 
     testCache = Cache.init(cacheDirectory);
 
-    resourceBlob = new File(Resources.getResource("blobA").toURI());
+    resourceBlob = Paths.get(Resources.getResource("blobA").toURI());
   }
 
   @Test
@@ -94,35 +88,17 @@
   }
 
   @Test
-  public void testWriteLayer_reference() throws IOException {
+  public void testGetLayerOutputStream() throws IOException {
     ExpectedLayer expectedLayer = getExpectedLayer();
 
     // Writes resourceBlob as a layer to the cache.
     CacheWriter cacheWriter = new CacheWriter(testCache);
 
-    ReferenceLayer referenceLayer =
-        new ReferenceLayer(expectedLayer.blobDescriptor, expectedLayer.diffId);
-
-    CachedLayer cachedLayer = cacheWriter.writeLayer(referenceLayer, expectedLayer.blob);
-
-    verifyCachedLayerIsExpected(expectedLayer, cachedLayer);
-  }
-
-  @Test
-<<<<<<< HEAD
-  public void testWriteLayer() throws URISyntaxException, IOException {
-    Path blobA = Paths.get(Resources.getResource("blobA").toURI());
-    String expectedBlobAString = new String(Files.readAllBytes(blobA), StandardCharsets.UTF_8);
-=======
-  public void testWriteLayer_digestOnly() throws IOException {
-    ExpectedLayer expectedLayer = getExpectedLayer();
-
-    // Writes resourceBlob as a layer to the cache.
-    CacheWriter cacheWriter = new CacheWriter(testCache);
-
-    DigestOnlyLayer digestOnlyLayer = new DigestOnlyLayer(expectedLayer.blobDescriptor.getDigest());
-
-    CachedLayer cachedLayer = cacheWriter.writeLayer(digestOnlyLayer, expectedLayer.blob);
+    CountingOutputStream layerOutputStream =
+        cacheWriter.getLayerOutputStream(expectedLayer.blobDescriptor.getDigest());
+    expectedLayer.blob.writeTo(layerOutputStream);
+    CachedLayer cachedLayer =
+        cacheWriter.getCachedLayer(expectedLayer.blobDescriptor.getDigest(), layerOutputStream);
 
     verifyCachedLayerIsExpected(expectedLayer, cachedLayer);
   }
@@ -133,8 +109,7 @@
    */
   private ExpectedLayer getExpectedLayer() throws IOException {
     String expectedBlobAString =
-        new String(Files.readAllBytes(resourceBlob.toPath()), StandardCharsets.UTF_8);
->>>>>>> 384451f7
+        new String(Files.readAllBytes(resourceBlob), StandardCharsets.UTF_8);
 
     // Gets the expected content descriptor, diff ID, and compressed BLOB.
     ByteArrayOutputStream compressedBlobOutputStream = new ByteArrayOutputStream();
@@ -154,32 +129,19 @@
         new ByteArrayInputStream(compressedBlobOutputStream.toByteArray());
     Blob blob = Blobs.from(compressedBlobInputStream);
 
-<<<<<<< HEAD
-    UnwrittenLayer unwrittenLayer = new UnwrittenLayer(Blobs.from(blobA));
-
-    CachedLayer cachedLayer = cacheWriter.writeLayer(unwrittenLayer);
-
-    // Reads the cached layer back.
-    Path compressedBlobFile = cachedLayer.getContentFile();
-=======
     return new ExpectedLayer(expectedBlobADescriptor, expectedBlobADiffId, blob);
   }
->>>>>>> 384451f7
 
   private void verifyCachedLayerIsExpected(ExpectedLayer expectedLayer, CachedLayer cachedLayer)
       throws IOException {
     try (InputStreamReader fileReader =
         new InputStreamReader(
-<<<<<<< HEAD
-            new GZIPInputStream(Files.newInputStream(compressedBlobFile)),
-=======
-            new GZIPInputStream(new FileInputStream(cachedLayer.getContentFile())),
->>>>>>> 384451f7
+            new GZIPInputStream(Files.newInputStream(cachedLayer.getContentFile())),
             StandardCharsets.UTF_8)) {
       String decompressedString = CharStreams.toString(fileReader);
 
       String expectedBlobAString =
-          new String(Files.readAllBytes(resourceBlob.toPath()), StandardCharsets.UTF_8);
+          new String(Files.readAllBytes(resourceBlob), StandardCharsets.UTF_8);
       Assert.assertEquals(expectedBlobAString, decompressedString);
       Assert.assertEquals(
           expectedLayer.blobDescriptor.getSize(), cachedLayer.getBlobDescriptor().getSize());
